--- conflicted
+++ resolved
@@ -4,11 +4,7 @@
 excerpt: "Change log of enhancements and bug fixes made to the theme."
 sidebar:
   nav: docs
-<<<<<<< HEAD
 last_modified_at: 2017-08-08T09:14:21-04:00
-=======
-last_modified_at: 2017-08-07T20:21:45-04:00
->>>>>>> edba2c3a
 ---
 
 ## Unreleased
